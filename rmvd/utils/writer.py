--- conflicted
+++ resolved
@@ -97,11 +97,7 @@
                 put_scalar(f"{name}/{label}", value, step)
 
 
-<<<<<<< HEAD
-def put_tensor(name, tensor, step, filter=False, **kwargs):
-=======
-def put_tensor(name, tensor, step=None, **kwargs):
->>>>>>> f10673e8
+def put_tensor(name, tensor, step=None, filter=False, **kwargs):
     """Setter function to place tensors into the queue to be written out
 
     Args:
@@ -115,11 +111,7 @@
     EVENT_STORAGE.append({"name": name, "write_type": EventType.TENSOR, "event": tensor, "step": step, "kwargs": kwargs})
 
 
-<<<<<<< HEAD
-def put_tensor_list(name, tensor, step, every_nth=1, labels=None, max_to_log=None, filter=False, **kwargs):
-=======
-def put_tensor_list(name, tensor, step=None, every_nth=1, labels=None, max_to_log=None, **kwargs):
->>>>>>> f10673e8
+def put_tensor_list(name, tensor, step=None, every_nth=1, labels=None, max_to_log=None, filter=False, **kwargs):
     """Setter function to place a list of tensors into the queue to be written out
 
     Args:
@@ -145,11 +137,7 @@
                 put_tensor(f"{name}/{label}", value, step, filter=filter, **kwargs)
 
 
-<<<<<<< HEAD
-def put_tensor_dict(name, tensor, step, filter=False, **kwargs):
-=======
-def put_tensor_dict(name, tensor, step=None, **kwargs):
->>>>>>> f10673e8
+def put_tensor_dict(name, tensor, step=None, filter=False, **kwargs):
     """Setter function to place a dictionary of scalars into the queue to be written out
 
     Args:
